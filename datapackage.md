# vega-datasets
<<<<<<< HEAD
`2.11.0` | [GitHub](http://github.com/vega/vega-datasets.git) | 2025-01-12 19:11:50 [UTC]
=======
`2.11.0` | [GitHub](http://github.com/vega/vega-datasets.git) | 2025-01-23 15:50:44 [UTC]
>>>>>>> dd43f29f

Common repository for example datasets used by Vega related projects. 
BSD-3-Clause license applies only to package code and infrastructure. Users should verify their use of datasets 
complies with the license terms of the original sources. Dataset license information, where included, 
is a reference starting point only and is provided without any warranty of accuracy or completeness.


## licenses
| name         | path                                        | title                    |
|:-------------|:--------------------------------------------|:-------------------------|
| BSD-3-Clause | https://opensource.org/license/bsd-3-clause | The 3-Clause BSD License |

## contributors
| title                      | path                                                      |
|:---------------------------|:----------------------------------------------------------|
| UW Interactive Data Lab    | http://idl.cs.washington.edu                              |
| vega-datasets contributors | https://github.com/vega/vega-datasets/graphs/contributors |

# resources
## `7zip.png`
### path
7zip.png
### description
Application icon from open-source software project. Used in [Image-based Scatter Plot example](https://vega.github.io/vega-lite/examples/scatter_image.html).
### sources
| title   | path                   |
|:--------|:-----------------------|
| 7-Zip   | https://www.7-zip.org/ |
### licenses
| title                             | path                              |
|:----------------------------------|:----------------------------------|
| GNU Lesser General Public License | https://www.7-zip.org/license.txt |
## `airports.csv`
### path
airports.csv
### schema
    
| name      | type   |
|:----------|:-------|
| iata      | string |
| name      | string |
| city      | string |
| state     | string |
| country   | string |
| latitude  | number |
| longitude | number |
## `annual-precip.json`
### path
annual-precip.json
### description
A raster grid of global annual precipitation for the year 2016 at a resolution 1 degree of lon/lat per cell.
### sources
| title                             | path                                                                                                   |
|:----------------------------------|:-------------------------------------------------------------------------------------------------------|
| Climate Forecast System Version 2 | https://www.ncdc.noaa.gov/data-access/model-data/model-datasets/climate-forecast-system-version2-cfsv2 |
## `anscombe.json`
### path
anscombe.json
### description
Graphs in Statistical Analysis, F. J. Anscombe, The American Statistician.
### schema
    
| name   | type    |
|:-------|:--------|
| Series | string  |
| X      | integer |
| Y      | number  |
## `barley.json`
### path
barley.json
### description
The result of a 1930s agricultural experiment in Minnesota, this dataset contains yields for 10 different varieties of barley at six different sites.

It was first published by agronomists F.R. Immer, H.K. Hayes, and L. Powers in the 1934 paper "Statistical Determination of Barley Varietal Adaption".

R.A. Fisher's popularized its use in the field of statistics when he included it in his book "The Design of Experiments".

Since then it has been used to demonstrate new statistical techniques, including the trellis charts developed by Richard Becker, William Cleveland and others in the 1990s.

### schema
    
| name    | type    |
|:--------|:--------|
| yield   | number  |
| variety | string  |
| year    | integer |
| site    | string  |
### sources
| title                               | path                                                                 |
|:------------------------------------|:---------------------------------------------------------------------|
| The Design of Experiments Reference | https://en.wikipedia.org/wiki/The_Design_of_Experiments              |
| Trellis Charts Paper                | http://ml.stat.purdue.edu/stat695t/writings/TrellisDesignControl.pdf |
## `birdstrikes.csv`
### path
birdstrikes.csv
### description
Records of reported wildlife strikes received by the U.S. FAA
### schema
    
| name                      | type    |
|:--------------------------|:--------|
| Airport Name              | string  |
| Aircraft Make Model       | string  |
| Effect Amount of damage   | string  |
| Flight Date               | date    |
| Aircraft Airline Operator | string  |
| Origin State              | string  |
| Phase of flight           | string  |
| Wildlife Size             | string  |
| Wildlife Species          | string  |
| Time of day               | string  |
| Cost Other                | integer |
| Cost Repair               | integer |
| Cost Total $              | integer |
| Speed IAS in knots        | integer |
### sources
| title                        | path                    |
|:-----------------------------|:------------------------|
| FAA Wildlife Strike Database | http://wildlife.faa.gov |
## `budget.json`
### path
budget.json
### description
Historical and forecasted federal revenue/receipts produced in 2016 by the U.S. Office of Management and Budget.
### schema
    
| name                    | type    |
|:------------------------|:--------|
| Source Category Code    | integer |
| Source category name    | string  |
| Source subcategory      | integer |
| Source subcategory name | string  |
| Agency code             | integer |
| Agency name             | string  |
| Bureau code             | integer |
| Bureau name             | string  |
| Account code            | integer |
| Account name            | string  |
| Treasury Agency code    | integer |
| On- or off-budget       | string  |
| 1962                    | string  |
| 1963                    | string  |
| 1964                    | string  |
| 1965                    | string  |
| 1966                    | string  |
| 1967                    | string  |
| 1968                    | string  |
| 1969                    | string  |
| 1970                    | string  |
| 1971                    | string  |
| 1972                    | string  |
| 1973                    | string  |
| 1974                    | string  |
| 1975                    | string  |
| 1976                    | string  |
| TQ                      | string  |
| 1977                    | string  |
| 1978                    | string  |
| 1979                    | string  |
| 1980                    | string  |
| 1981                    | string  |
| 1982                    | string  |
| 1983                    | string  |
| 1984                    | string  |
| 1985                    | string  |
| 1986                    | string  |
| 1987                    | string  |
| 1988                    | string  |
| 1989                    | string  |
| 1990                    | string  |
| 1991                    | string  |
| 1992                    | string  |
| 1993                    | string  |
| 1994                    | string  |
| 1995                    | string  |
| 1996                    | string  |
| 1997                    | string  |
| 1998                    | string  |
| 1999                    | string  |
| 2000                    | string  |
| 2001                    | string  |
| 2002                    | string  |
| 2003                    | string  |
| 2004                    | string  |
| 2005                    | string  |
| 2006                    | string  |
| 2007                    | string  |
| 2008                    | string  |
| 2009                    | string  |
| 2010                    | string  |
| 2011                    | string  |
| 2012                    | string  |
| 2013                    | string  |
| 2014                    | string  |
| 2015                    | string  |
| 2016                    | string  |
| 2017                    | string  |
| 2018                    | string  |
| 2019                    | string  |
| 2020                    | string  |
### sources
| title                                                       | path                                                                |
|:------------------------------------------------------------|:--------------------------------------------------------------------|
| Office of Management and Budget - Budget FY 2016 - Receipts | https://www.govinfo.gov/app/details/BUDGET-2016-DB/BUDGET-2016-DB-3 |
## `budgets.json`
### path
budgets.json
### schema
    
| name         | type    |
|:-------------|:--------|
| budgetYear   | integer |
| forecastYear | integer |
| value        | number  |
## `burtin.json`
### path
burtin.json
### description
The burtin.json dataset is based on graphic designer Will Burtin's 1951 visualization of antibiotic effectiveness, originally published in Scope Magazine.

The dataset compares the performance of three antibiotics against 16 different bacteria.

Numerical values in the dataset represent the minimum inhibitory concentration (MIC) of each antibiotic, measured in units per milliliter, with lower values indicating higher antibiotic effectiveness.

The dataset was featured as an example in the Protovis project, a precursor to D3.js.

As noted in the Protovis example, "Recreating this display revealed some minor errors in the original: a missing grid line at 0.01 μg/ml, and an exaggeration of some values for penicillin".

The vega-datsets version is largely consistent with the Protovis version of the dataset, with one correction (changing 'Brucella antracis' to the correct 'Bacillus anthracis') and the addition of a new column, 'Genus', to group related bacterial species together.

The caption of the original 1951 [visualization](https://graphicdesignarchives.org/wp-content/uploads/wmgda_8616c.jpg) 
reads as follows:

> ## Antibacterial ranges of Neomycin, Penicillin and Streptomycin
>
>
> The chart compares the in vitro sensitivities to neomycin of some of the common pathogens (gram+ in red and gram- in blue) with their sensitivities to penicillin, and streptomycin.
>
> The effectiveness of the antibiotics is expressed as the highest dilution in μ/ml. which inhibits the test organism.
>
> High dilutions are toward the periphery; consequently the length of the colored bar is proportional to the effectiveness.
>
> It is apparent that neomycin is especially effective against Staph. albus and aureus, Streph. fecalis, A. aerogenes, S. typhosa, E. coli, Ps. aeruginosa, Br. abortus, K. pneumoniae, Pr. vulgaris, S. schottmuelleri and M. tuberculosis.
>
> Unfortunately, some strains of proteus, pseudomonas and hemolytic streptococcus are resistant to neomycin, although the majority of these are sensitive to neomycin.
>
> It also inhibits actinomycetes, but is inactive against viruses and fungi. Its mode of action is not understood.

### schema
    
| name          | type   |
|:--------------|:-------|
| Bacteria      | string |
| Penicillin    | number |
| Streptomycin  | number |
| Neomycin      | number |
| Gram_Staining | string |
| Genus         | string |
### sources
| title                        | path                                                                 |
|:-----------------------------|:---------------------------------------------------------------------|
| Scope Magazine               | https://graphicdesignarchives.org/projects/scope-magazine-vol-iii-5/ |
| Protovis Antibiotics Example | https://mbostock.github.io/protovis/ex/antibiotics-burtin.html       |
## `cars.json`
### path
cars.json
### description
Collection of car specifications and performance metrics from various automobile manufacturers.
### schema
    
| name             | type    |
|:-----------------|:--------|
| Name             | string  |
| Miles_per_Gallon | integer |
| Cylinders        | integer |
| Displacement     | number  |
| Horsepower       | integer |
| Weight_in_lbs    | integer |
| Acceleration     | number  |
| Year             | date    |
| Origin           | string  |
### sources
| title                    | path                              |
|:-------------------------|:----------------------------------|
| StatLib Datasets Archive | http://lib.stat.cmu.edu/datasets/ |
## `co2-concentration.csv`
### path
co2-concentration.csv
### description
Scripps CO2 program data ut modified to only include date, CO2, seasonally adjusted CO2. 
Only includes rows with valid data.
### schema
    
| name         | type   |
|:-------------|:-------|
| Date         | date   |
| CO2          | number |
| adjusted CO2 | number |
### sources
| title               | path                                                                    |
|:--------------------|:------------------------------------------------------------------------|
| Scripps CO2 Program | https://scrippsco2.ucsd.edu/data/atmospheric_co2/primary_mlo_co2_record |
## `countries.json`
### path
countries.json
### description
This dataset combines key demographic indicators (life expectancy at birth and
fertility rate measured as babies per woman) for various countries from 1955 to 2000 at 5-year
intervals. It includes both current values and adjacent time period values (previous and next)
for each indicator. Gapminder's [data documentation](https://www.gapminder.org/data/documentation/) 
notes that its philosophy is to fill data gaps with estimates and use current
geographic boundaries for historical data. Gapminder states that it aims to "show people the
big picture" rather than support detailed numeric analysis.
### schema
    
| name          | type    | description                                                              |
|:--------------|:--------|:-------------------------------------------------------------------------|
| _comment      | string  |                                                                          |
| year          | integer | Years from 1955 to 2000 at 5-year intervals                              |
| fertility     | number  | Fertility rate (average number of children per woman) for the given year |
| life_expect   | number  | Life expectancy in years for the given year                              |
| n_fertility   | number  | Fertility rate for the next 5-year interval                              |
| n_life_expect | number  | Life expectancy for the next 5-year interval                             |
| country       | string  | Name of the country                                                      |
### sources
| title                                  | path                                                                                                                 |   version |
|:---------------------------------------|:---------------------------------------------------------------------------------------------------------------------|----------:|
| Gapminder Foundation - Life Expectancy | https://docs.google.com/spreadsheets/d/1RehxZjXd7_rG8v2pJYV6aY0J3LAsgUPDQnbY4dRdiSs/edit?gid=176703676#gid=176703676 |        14 |
| Gapminder Foundation - Fertility       | https://docs.google.com/spreadsheets/d/1aLtIpAWvDGGa9k2XXEz6hZugWn0wCd5nmzaRPPjbYNA/edit?gid=176703676#gid=176703676 |        14 |
### licenses
| title                                          | path                                     |
|:-----------------------------------------------|:-----------------------------------------|
| Creative Commons Attribution 4.0 International | https://www.gapminder.org/free-material/ |
## `crimea.json`
### path
crimea.json
### description
This dataset, which informed Florence Nightingale's groundbreaking work in public health, details 
monthly mortality rates from British military hospitals during the Crimean War (1854-1856). 

Nightingale credits Dr. William Farr for compiling the data from the 1858 [Medical and Surgical 
History of the British Army](http://resource.nlm.nih.gov/62510370R). The dataset categorizes 
deaths into "zymotic" diseases (preventable infectious diseases), wounds/injuries, and other causes. 
Covering the period from April 1854 to March 1856, the dataset includes monthly army strength 
alongside mortality figures. Nightingale transformed this data into her now-famous [polar area 
diagrams](https://iiif.lib.harvard.edu/manifests/view/drs:7420433$25i). 

The annual mortality rates plotted in the chart can be calculated from the dataset using the formula 
> (Deaths &times; 1000 &times; 12) &divide; Army Size. 

As [The Lancet](https://pmc.ncbi.nlm.nih.gov/articles/PMC7252134/) argued in 2020, Nightingale's 
innovative visualizations proved that "far more men died of disease, infection, and exposure 
than in battle—a fact that shocked the British nation." Her work also vividly illustrated 
the dramatic impact of sanitary reforms, particularly in reducing preventable deaths.
### schema
    
| name      | type    | description                                                                                                                                                                                                                                                                             |
|:----------|:--------|:----------------------------------------------------------------------------------------------------------------------------------------------------------------------------------------------------------------------------------------------------------------------------------------|
| date      | date    | First day of each month during the observation period, in ISO 8601 format (YYYY-MM-DD)                                                                                                                                                                                                  |
| wounds    | integer | Deaths from "Wounds and Injuries" which comprised: Luxatio (dislocation), Sub-Luxatio (partial dislocation), Vulnus Sclopitorum (gunshot wounds), Vulnus Incisum (incised wounds), Contusio (bruising), Fractura (fractures), Ambustio (burns) and Concussio-Cerebri (brain concussion) |
| other     | integer | Deaths from All Other Causes                                                                                                                                                                                                                                                            |
| disease   | integer | Deaths from Zymotic Diseases (preventable infectious diseases)                                                                                                                                                                                                                          |
| army_size | integer | Estimated Average Monthly Strength of the Army                                                                                                                                                                                                                                          |
### sources
| title                                                                                                                                                                                                                                                                                                                                                                                            | path                                                     |
|:-------------------------------------------------------------------------------------------------------------------------------------------------------------------------------------------------------------------------------------------------------------------------------------------------------------------------------------------------------------------------------------------------|:---------------------------------------------------------|
| Nightingale, Florence. A contribution to the sanitary history of the British army during the late war with Russia. London : John W. Parker and Son, 1859. Table II. Table showing the Estimated Average Monthly Strength of the Army; and the Deaths and Annual Rate of Mortality per 1,000 in each month, from April 1854, to March 1856 (inclusive), in the Hospitals of the Army in the East. | https://nrs.lib.harvard.edu/urn-3:hms.count:1177146?n=21 |
## `disasters.csv`
### path
disasters.csv
### description
Annual number of deaths from disasters.
### schema
    
| name   | type    |
|:-------|:--------|
| Entity | string  |
| Year   | integer |
| Deaths | integer |
### sources
| title                                    | path                                            |
|:-----------------------------------------|:------------------------------------------------|
| Our World in Data - Natural Catastrophes | https://ourworldindata.org/natural-catastrophes |
## `driving.json`
### path
driving.json
### schema
    
| name   | type    |
|:-------|:--------|
| side   | string  |
| year   | integer |
| miles  | integer |
| gas    | number  |
### sources
| title          | path                                                                                      |
|:---------------|:------------------------------------------------------------------------------------------|
| New York Times | https://archive.nytimes.com/www.nytimes.com/imagepages/2010/05/02/business/02metrics.html |
## `earthquakes.json`
### path
earthquakes.json
### description
Earthquake data retrieved Feb 6, 2018
### sources
| title                | path                                                                       |
|:---------------------|:---------------------------------------------------------------------------|
| USGS Earthquake Feed | https://earthquake.usgs.gov/earthquakes/feed/v1.0/summary/all_week.geojson |
## `ffox.png`
### path
ffox.png
### description
Application icon from open-source software project. Used in [Image-based Scatter Plot example](https://vega.github.io/vega-lite/examples/scatter_image.html).
### sources
| title           | path                             |
|:----------------|:---------------------------------|
| Mozilla Firefox | https://www.mozilla.org/firefox/ |
### licenses
| title                  | path                         |
|:-----------------------|:-----------------------------|
| Mozilla Public License | https://www.mozilla.org/MPL/ |
## `flare-dependencies.json`
### path
flare-dependencies.json
### schema
    
| name   | type    |
|:-------|:--------|
| source | integer |
| target | integer |
## `flare.json`
### path
flare.json
### schema
    
| name   | type    |
|:-------|:--------|
| id     | integer |
| name   | string  |
## `flights-10k.json`
### path
flights-10k.json
### description
Flight delay statistics from U.S. Bureau of Transportation Statistics. Transformed using `/scripts/flights.py`
### schema
    
| name        | type    |
|:------------|:--------|
| date        | string  |
| delay       | integer |
| distance    | integer |
| origin      | string  |
| destination | string  |
### sources
| title                                    | path                                                                                 |
|:-----------------------------------------|:-------------------------------------------------------------------------------------|
| U.S. Bureau of Transportation Statistics | https://www.transtats.bts.gov/DL_SelectFields.asp?gnoyr_VQ=FGJ&QO_fu146_anzr=b0-gvzr |
## `flights-200k.arrow`
### path
flights-200k.arrow
### description
Flight delay statistics from U.S. Bureau of Transportation Statistics. Transformed using `/scripts/flights.py`
### schema
    
| name     | type    |
|:---------|:--------|
| delay    | integer |
| distance | integer |
| time     | number  |
### sources
| title                                    | path                                                                                 |
|:-----------------------------------------|:-------------------------------------------------------------------------------------|
| U.S. Bureau of Transportation Statistics | https://www.transtats.bts.gov/DL_SelectFields.asp?gnoyr_VQ=FGJ&QO_fu146_anzr=b0-gvzr |
## `flights-200k.json`
### path
flights-200k.json
### description
Flight delay statistics from U.S. Bureau of Transportation Statistics. Transformed using `/scripts/flights.py`
### schema
    
| name     | type    |
|:---------|:--------|
| delay    | integer |
| distance | integer |
| time     | number  |
### sources
| title                                    | path                                                                                 |
|:-----------------------------------------|:-------------------------------------------------------------------------------------|
| U.S. Bureau of Transportation Statistics | https://www.transtats.bts.gov/DL_SelectFields.asp?gnoyr_VQ=FGJ&QO_fu146_anzr=b0-gvzr |
## `flights-20k.json`
### path
flights-20k.json
### description
Flight delay statistics from U.S. Bureau of Transportation Statistics. Transformed using `/scripts/flights.py`
### schema
    
| name        | type    |
|:------------|:--------|
| date        | string  |
| delay       | integer |
| distance    | integer |
| origin      | string  |
| destination | string  |
### sources
| title                                    | path                                                                                 |
|:-----------------------------------------|:-------------------------------------------------------------------------------------|
| U.S. Bureau of Transportation Statistics | https://www.transtats.bts.gov/DL_SelectFields.asp?gnoyr_VQ=FGJ&QO_fu146_anzr=b0-gvzr |
## `flights-2k.json`
### path
flights-2k.json
### description
Flight delay statistics from U.S. Bureau of Transportation Statistics. Transformed using `/scripts/flights.py`
### schema
    
| name        | type    |
|:------------|:--------|
| date        | string  |
| delay       | integer |
| distance    | integer |
| origin      | string  |
| destination | string  |
### sources
| title                                    | path                                                                                 |
|:-----------------------------------------|:-------------------------------------------------------------------------------------|
| U.S. Bureau of Transportation Statistics | https://www.transtats.bts.gov/DL_SelectFields.asp?gnoyr_VQ=FGJ&QO_fu146_anzr=b0-gvzr |
## `flights-3m.parquet`
### path
flights-3m.parquet
### description
Flight delay statistics from U.S. Bureau of Transportation Statistics. Transformed using `/scripts/flights.py`
### schema
    
| name        | type     |
|:------------|:---------|
| date        | datetime |
| delay       | integer  |
| distance    | integer  |
| origin      | string   |
| destination | string   |
### sources
| title                                    | path                                                                                 |
|:-----------------------------------------|:-------------------------------------------------------------------------------------|
| U.S. Bureau of Transportation Statistics | https://www.transtats.bts.gov/DL_SelectFields.asp?gnoyr_VQ=FGJ&QO_fu146_anzr=b0-gvzr |
## `flights-5k.json`
### path
flights-5k.json
### description
Flight delay statistics from U.S. Bureau of Transportation Statistics. Transformed using `/scripts/flights.py`
### schema
    
| name        | type    |
|:------------|:--------|
| date        | string  |
| delay       | integer |
| distance    | integer |
| origin      | string  |
| destination | string  |
### sources
| title                                    | path                                                                                 |
|:-----------------------------------------|:-------------------------------------------------------------------------------------|
| U.S. Bureau of Transportation Statistics | https://www.transtats.bts.gov/DL_SelectFields.asp?gnoyr_VQ=FGJ&QO_fu146_anzr=b0-gvzr |
## `flights-airport.csv`
### path
flights-airport.csv
### description
Flight delay statistics from U.S. Bureau of Transportation Statistics. Transformed using `/scripts/flights.py`
### schema
    
| name        | type    |
|:------------|:--------|
| origin      | string  |
| destination | string  |
| count       | integer |
### sources
| title                                    | path                                                                                 |
|:-----------------------------------------|:-------------------------------------------------------------------------------------|
| U.S. Bureau of Transportation Statistics | https://www.transtats.bts.gov/DL_SelectFields.asp?gnoyr_VQ=FGJ&QO_fu146_anzr=b0-gvzr |
## `football.json`
### path
football.json
### description
Football match outcomes across multiple divisions from 2013 to 2017, part of a
larger dataset from OpenFootball. The subset was made such that there are records for all five
chosen divisions over the time period.
### schema
    
| name       | type    |
|:-----------|:--------|
| date       | date    |
| division   | string  |
| home_team  | string  |
| away_team  | string  |
| home_score | integer |
| away_score | integer |
### sources
| title        | path                                          |
|:-------------|:----------------------------------------------|
| OpenFootball | https://github.com/openfootball/football.json |
## `gapminder-health-income.csv`
### path
gapminder-health-income.csv
### description
Per-capita income, life expectancy, population and regional grouping. Dataset does not specify 
the reference year for the data. Gapminder historical data is subject to revisions.

Gapminder (v30, 2023) defines per-capita income as follows:
>"This is real GDP per capita (gross domestic product per person adjusted for inflation) 
>converted to international dollars using purchasing power parity rates. An international dollar 
>has the same purchasing power over GDP as the U.S. dollar has in the United States."

### schema
    
| name       | type    |
|:-----------|:--------|
| country    | string  |
| income     | integer |
| health     | number  |
| population | integer |
| region     | string  |
### sources
| title                         | path                                                                                                                 |
|:------------------------------|:---------------------------------------------------------------------------------------------------------------------|
| Gapminder Foundation          | https://www.gapminder.org                                                                                            |
| Gapminder GDP Per Capita Data | https://docs.google.com/spreadsheets/d/1i5AEui3WZNZqh7MQ4AKkJuCz4rRxGR_pw_9gtbcBOqQ/edit?gid=501532268#gid=501532268 |
### licenses
| title                                          | path                                     |
|:-----------------------------------------------|:-----------------------------------------|
| Creative Commons Attribution 4.0 International | https://www.gapminder.org/free-material/ |
## `gapminder.json`
### path
gapminder.json
### description
This dataset combines key demographic indicators (life expectancy at birth, 
population, and fertility rate measured as babies per woman) for various countries from 1955 
to 2005 at 5-year intervals. It also includes a 'cluster' column, a categorical variable 
grouping countries. Gapminder's data documentation notes that its philosophy is to fill data 
gaps with estimates and use current geographic boundaries for historical data. Gapminder 
states that it aims to "show people the big picture" rather than support detailed numeric 
analysis.

Notes:
1. Country Selection: The set of countries in this file matches the version of this dataset 
   originally added to this collection in 2015. The specific criteria for country selection 
   in that version are not known. Data for Aruba are no longer available in the new version. 
   Hong Kong has been revised to Hong Kong, China in the new version.

2. Data Precision: The precision of float values may have changed from the original version. 
   These changes reflect the most recent source data used for each indicator.

3. Regional Groupings: The 'cluster' column represents a regional mapping of countries 
   corresponding to the 'six_regions' schema in Gapminder's Data Geographies dataset. To 
   preserve continuity with previous versions of this dataset, we have retained the column 
   name 'cluster' instead of renaming it to 'six_regions'. The six regions represented are: 
   `0: south_asia, 1: europe_central_asia, 2: sub_saharan_africa, 3: america, 4: east_asia_pacific, 5: middle_east_north_africa`.
### schema
    
| name        | type    | description                                                      |
|:------------|:--------|:-----------------------------------------------------------------|
| year        | integer | Years from 1955 to 2005 at 5-year intervals                      |
| country     | string  | Name of the country                                              |
| cluster     | integer | A categorical variable (values 0-5) grouping countries by region |
| pop         | integer | Population of the country                                        |
| life_expect | number  | Life expectancy in years                                         |
| fertility   | number  | Fertility rate (average number of children per woman             |
### sources
| title                                                          | path                                                                                                                   |   version |
|:---------------------------------------------------------------|:-----------------------------------------------------------------------------------------------------------------------|----------:|
| Gapminder Foundation - Life Expectancy (Data)                  | https://docs.google.com/spreadsheets/d/1RehxZjXd7_rG8v2pJYV6aY0J3LAsgUPDQnbY4dRdiSs/edit?gid=176703676#gid=176703676   |        14 |
| Gapminder Foundatio - Life Expectancy (Documentation)          | https://www.gapminder.org/data/documentation/gd004/                                                                    |           |
| Gapminder Foundation - Population (Data)                       | https://docs.google.com/spreadsheets/d/1c1luQNdpH90tNbMIeU7jD__59wQ0bdIGRFpbMm8ZBTk/edit?gid=176703676#gid=176703676   |         7 |
| Gapminder Foundation - Population (Documentation)              | https://www.gapminder.org/data/documentation/gd003/                                                                    |           |
| Gapminder Foundation - Fertility (Data)                        | https://docs.google.com/spreadsheets/d/1aLtIpAWvDGGa9k2XXEz6hZugWn0wCd5nmzaRPPjbYNA/edit?gid=176703676#gid=176703676   |        14 |
| Gapminder Foundation - Fertility Documentation (Documentation) | https://www.gapminder.org/data/documentation/gd008/                                                                    |           |
| Gapminder Foundation - Data Geographies (Data)                 | https://docs.google.com/spreadsheets/d/1qHalit8sXC0R8oVXibc2wa2gY7bkwGzOybEMTWp-08o/edit?gid=1597424158#gid=1597424158 |         2 |
| Gapminder Foundation - Data Geographies (Documentation)        | https://www.gapminder.org/data/geo/                                                                                    |           |
| Gapminder Data Documentation                                   | https://www.gapminder.org/data/documentation/                                                                          |           |
## `gimp.png`
### path
gimp.png
### description
Application icons from open-source software projects.
## `github.csv`
### path
github.csv
### description
Generated using `/scripts/github.py`.
### schema
    
| name   | type    |
|:-------|:--------|
| time   | string  |
| count  | integer |
## `global-temp.csv`
### path
global-temp.csv
### description
Combined Land-Surface Air and Sea-Surface Water Temperature Anomalies (Land-Ocean Temperature Index, L-OTI), 1880-2023.
### schema
    
| name   | type    |
|:-------|:--------|
| year   | integer |
| temp   | number  |
### sources
| title                                    | path                                |
|:-----------------------------------------|:------------------------------------|
| NASA Goddard Institute for Space Studies | https://data.giss.nasa.gov/gistemp/ |
## `income.json`
### path
income.json
### schema
    
| name   | type    |
|:-------|:--------|
| name   | string  |
| region | string  |
| id     | integer |
| pct    | number  |
| total  | integer |
| group  | string  |
## `iowa-electricity.csv`
### path
iowa-electricity.csv
### description
The state of Iowa has dramatically increased its production of renewable 
wind power in recent years. This file contains the annual net generation of electricity in 
the state by source in thousand megawatthours. U.S. EIA data downloaded on May 6, 2018. 
It is useful for illustrating stacked area charts.
### schema
    
| name           | type    |
|:---------------|:--------|
| year           | date    |
| source         | string  |
| net_generation | integer |
### sources
| title                                  | path                                                                                                                                                                                                                                                                                                                                                                                                                                                    |
|:---------------------------------------|:--------------------------------------------------------------------------------------------------------------------------------------------------------------------------------------------------------------------------------------------------------------------------------------------------------------------------------------------------------------------------------------------------------------------------------------------------------|
| U.S. Energy Information Administration | https://www.eia.gov/beta/electricity/data/browser/#/topic/0?agg=2,0,1&fuel=vvg&geo=00000g&sec=g&linechart=ELEC.GEN.OTH-IA-99.A~ELEC.GEN.COW-IA-99.A~ELEC.GEN.PEL-IA-99.A~ELEC.GEN.PC-IA-99.A~ELEC.GEN.NG-IA-99.A~~ELEC.GEN.NUC-IA-99.A~ELEC.GEN.HYC-IA-99.A~ELEC.GEN.AOR-IA-99.A~ELEC.GEN.HPS-IA-99.A~&columnchart=ELEC.GEN.ALL-IA-99.A&map=ELEC.GEN.ALL-IA-99.A&freq=A&start=2001&end=2017&ctype=linechart&ltype=pin&tab=overview&maptype=0&rse=0&pin= |
## `jobs.json`
### path
jobs.json
### description
U.S. census data on [occupations](https://usa.ipums.org/usa-action/variables/OCC1950#codes_section) by sex and year across decades between 1850 and 2000. The dataset was obtained from IPUMS USA, which "collects, preserves and harmonizes U.S. census microdata" from as early as 1790.

Originally created for a 2006 data visualization project called *sense.us* by IBM Research (Jeff Heer, Martin Wattenberg and Fernanda Viégas), described [here](https://homes.cs.washington.edu/~jheer/files/bdata_ch12.pdf). 
The dataset is also referenced in this vega [example](https://vega.github.io/vega/examples/job-voyager/).

Data is based on a tabulation of the [OCC1950](https://usa.ipums.org/usa-action/variables/OCC1950) variable by sex across IPUMS USA samples. The dataset appears to be derived from Version 6.0 (2015) of IPUMS USA, according to 2024 correspondence with the IPUMS Project. IPUMS has made improvements to occupation coding since version 6, particularly for 19th-century samples, which may result in discrepancies between this dataset and current IPUMS data. Details on data revisions are available [here](https://usa.ipums.org/usa-action/revisions).

IPUMS USA confirmed in 2024 correspondence that hosting this dataset on vega-datasets is permissible, stating:
>We're excited to hear that this dataset made its way to this repository and is being used by students for data visualization. We allow for these types of redistributions of summary data so long as the underlying microdata records are not shared.

This dataset contains only summary statistics and does not include any underlying microdata records.

1. This dataset represents summary data. The underlying microdata records are not included.
2. Users attempting to replicate or extend this data should use the [PERWT](https://usa.ipums.org/usa-action/variables/PERWT#description_section) 
(person weight) variable as an expansion factor when working with IPUMS USA extracts.
3. Due to coding revisions, figures for earlier years (particularly 19th century) may not match current IPUMS USA data exactly.

When using this dataset, please refer to IPUMS USA [terms of use](https://usa.ipums.org/usa/terms.shtml).
The organization requests use of the following citation for this json file:

Steven Ruggles, Katie Genadek, Ronald Goeken, Josiah Grover, and Matthew Sobek. Integrated Public Use Microdata Series: Version 6.0. Minneapolis: University of Minnesota, 2015. http://doi.org/10.18128/D010.V6.0

### schema
    
| name   | type    | description                                   |
|:-------|:--------|:----------------------------------------------|
| job    | string  | The occupation title                          |
| sex    | string  | Sex (men/women)                               |
| year   | integer | Census year                                   |
| count  | integer | Number of individuals in the occupation       |
| perc   | number  | Percentage of the workforce in the occupation |
### sources
| title     | path                       |   version |
|:----------|:---------------------------|----------:|
| IPUMS USA | https://usa.ipums.org/usa/ |         6 |
## `la-riots.csv`
### path
la-riots.csv
### description
More than 60 people lost their lives amid the looting and fires that ravaged Los Angeles 
for five days starting on April 29, 1992. This file contains metadata about each person, including the geographic 
coordinates of their death. Compiled and published by the Los Angeles Times Data Desk.
### schema
    
| name         | type    |
|:-------------|:--------|
| first_name   | string  |
| last_name    | string  |
| age          | integer |
| gender       | string  |
| race         | string  |
| death_date   | date    |
| address      | string  |
| neighborhood | string  |
| type         | string  |
| longitude    | number  |
| latitude     | number  |
### sources
| title                                        | path                                             |
|:---------------------------------------------|:-------------------------------------------------|
| LA Riots Deaths, Los Angeles Times Data Desk | http://spreadsheets.latimes.com/la-riots-deaths/ |
## `londonboroughs.json`
### path
londonBoroughs.json
### description
Boundaries of London boroughs reprojected and simplified from `London_Borough_Excluding_MHW` shapefile. 
Original data "contains National Statistics data © Crown copyright and database right (2015)" 
and "Contains Ordnance Survey data © Crown copyright and database right [2015].
### sources
| title                                            | path                                                                     |
|:-------------------------------------------------|:-------------------------------------------------------------------------|
| Statistical GIS Boundary Files, London Datastore | https://data.london.gov.uk/dataset/statistical-gis-boundary-files-london |
## `londoncentroids.json`
### path
londonCentroids.json
### description
Calculated from `londonBoroughs.json` using [`d3.geoCentroid`](https://d3js.org/d3-geo/math#geoCentroid).
### schema
    
| name   | type   |
|:-------|:-------|
| name   | string |
| cx     | number |
| cy     | number |
## `londontubelines.json`
### path
londonTubeLines.json
### description
Selected rail lines simplified from source.
### sources
| title            | path                                                 |
|:-----------------|:-----------------------------------------------------|
| London Tube Data | https://github.com/oobrien/vis/tree/master/tube/data |
## `lookup_groups.csv`
### path
lookup_groups.csv
### schema
    
| name   | type    |
|:-------|:--------|
| group  | integer |
| person | string  |
## `lookup_people.csv`
### path
lookup_people.csv
### schema
    
| name   | type    |
|:-------|:--------|
| name   | string  |
| age    | integer |
| height | integer |
## `miserables.json`
### path
miserables.json
## `monarchs.json`
### path
monarchs.json
### description
A chronological list of English and British monarchs from Elizabeth I through George IV.
Each entry includes:

The dataset contains two intentional inaccuracies to maintain compatibility with 
the [Wheat and Wages](https://vega.github.io/vega/examples/wheat-and-wages/) example visualization:
1. the start date for the reign of Elizabeth I is shown as 1565, instead of 1558;
2. the end date for the reign of George IV is shown as 1820, instead of 1830.
These discrepancies align the `monarchs.json` dataset with the start and end dates of the `wheat.json` dataset used i the visualization.
The entry "W&M" represents the joint reign of William III and Mary II. While the dataset shows their reign as 1689-1702, 
the official Web site of the British royal family indicates that Mary II's reign ended in 1694, though William III continued to rule until 1702.
The `commonwealth` field is used to flag the period from 1649 to 1660, which includes the Commonwealth of England, the Protectorate, 
and the period leading to the Restoration. While historically more accurate to call this the "interregnum," the field name of `commonwealth` 
from the original dataset is retained for backwards compatibility.
The dataset was revised in Aug. 2024. James II's reign now ends in 1688 (previously 1689).
Source data has been verified against the kings & queens and interregnum pages of the official website of the British royal family (retrieved in Aug. 2024).
Content on the site is protected by Crown Copyright. 
Under the [UK Government Licensing Framework](https://www.nationalarchives.gov.uk/information-management/re-using-public-sector-information/uk-government-licensing-framework/crown-copyright/), most 
Crown copyright information is available under the [Open Government Licence v3.0](https://www.nationalarchives.gov.uk/doc/open-government-licence/version/3/).
### schema
    
| name   | type    | description                                                                                                 |
|:-------|:--------|:------------------------------------------------------------------------------------------------------------|
| name   | string  | The ruler's name or identifier (e.g., "W&M" for William and Mary, "Cromwell" for the period of interregnum) |
| start  | integer | The year their rule began                                                                                   |
| end    | integer | The year their rule ended                                                                                   |
| index  | integer | A zero-based sequential number assigned to each entry, representing the chronological order of rulers       |
### sources
| title                             | path                                       |
|:----------------------------------|:-------------------------------------------|
| The Royal Family - Kings & Queens | https://www.royal.uk/kings-and-queens-1066 |
| The Royal Family - Interregnum    | https://www.royal.uk/interregnum-1649-1660 |
## `movies.json`
### path
movies.json
### description
The dataset has well known and intentionally included errors. 
This dataset is provided for instructional purposes, including the need to reckon with dirty data.
### schema
    
| name                   | type    |
|:-----------------------|:--------|
| Title                  | string  |
| US Gross               | integer |
| Worldwide Gross        | integer |
| US DVD Sales           | integer |
| Production Budget      | integer |
| Release Date           | string  |
| MPAA Rating            | string  |
| Running Time min       | integer |
| Distributor            | string  |
| Source                 | string  |
| Major Genre            | string  |
| Creative Type          | string  |
| Director               | string  |
| Rotten Tomatoes Rating | integer |
| IMDB Rating            | number  |
| IMDB Votes             | integer |
## `normal-2d.json`
### path
normal-2d.json
### schema
    
| name   | type   |
|:-------|:-------|
| u      | number |
| v      | number |
## `obesity.json`
### path
obesity.json
### schema
    
| name   | type    |
|:-------|:--------|
| id     | integer |
| rate   | number  |
| state  | string  |
## `ohlc.json`
### path
ohlc.json
### description
This dataset contains the performance of the Chicago Board Options Exchange 
[Volatility Index](https://en.wikipedia.org/wiki/VIX) ([VIX](https://finance.yahoo.com/chart/%5EVIX#overview))
in the summer of 2009.
### schema
    
| name   | type   |
|:-------|:-------|
| date   | date   |
| open   | number |
| high   | number |
| low    | number |
| close  | number |
| signal | string |
| ret    | number |
### sources
| title                  | path                                   |
|:-----------------------|:---------------------------------------|
| Yahoo Finance VIX Data | https://finance.yahoo.com/chart/%5EVIX |
## `penguins.json`
### path
penguins.json
### description
Palmer Archipelago (Antarctica) penguin data collected and made available by 
[Dr. Kristen Gorman](https://www.uaf.edu/cfos/people/faculty/detail/kristen-gorman.php) 
and the Palmer Station, Antarctica LTER, a member of the [Long Term Ecological Research 
Network](https://lternet.edu/).
### schema
    
| name                | type    |
|:--------------------|:--------|
| Species             | string  |
| Island              | string  |
| Beak Length (mm)    | number  |
| Beak Depth (mm)     | number  |
| Flipper Length (mm) | integer |
| Body Mass (g)       | integer |
| Sex                 | string  |
### sources
| title                               | path                                     |
|:------------------------------------|:-----------------------------------------|
| Palmer Station Antarctica LTER      | https://pal.lternet.edu/                 |
| Allison Horst's Penguins Repository | https://github.com/allisonhorst/penguins |
## `platformer-terrain.json`
### path
platformer-terrain.json
### description
Assets from the video game Celeste.
### schema
    
| name       | type    |
|:-----------|:--------|
| x          | integer |
| y          | integer |
| lumosity   | number  |
| saturation | integer |
| name       | string  |
| id         | string  |
| color      | string  |
| key        | string  |
### sources
| title        | path                        |
|:-------------|:----------------------------|
| Celeste Game | http://www.celestegame.com/ |
## `points.json`
### path
points.json
### schema
    
| name   | type   |
|:-------|:-------|
| x      | number |
| y      | number |
## `political-contributions.json`
### path
political-contributions.json
### description
Summary financial information on contributions to candidates for U.S. 
elections. An updated version of this datset is available from the "all candidates" files 
(in pipe-delimited format) on the bulk data download page of the U.S. Federal Election 
Commission, or, alternatively, via OpenFEC. Information on each of the 25 columns is 
available from the [FEC All Candidates File Description](https://www.fec.gov/campaign-finance-data/all-candidates-file-description/).
The sample dataset in `political-contributions.json` contains 58 records with dates from 2015.

FEC data is subject to the commission's:
- [Sale or Use Policy](https://www.fec.gov/updates/sale-or-use-contributor-information/)
- [Privacy and Security Policy](https://www.fec.gov/about/privacy-and-security-policy/)
- [Acceptable Use Policy](https://github.com/fecgov/FEC/blob/master/ACCEPTABLE-USE-POLICY.md)

Additionally, the FEC's Github [repository](https://github.com/fecgov/FEC) states:
> This project is in the public domain within the United States, and we waive worldwide 
> copyright and related rights through [CC0 universal public domain](https://creativecommons.org/publicdomain/zero/1.0/)
> dedication. Read more on our license page.
> A few restrictions limit the way you can use FEC data. For example, you can't use 
> contributor lists for commercial purposes or to solicit donations. Learn more on 
> [FEC.gov](https://www.fec.gov/).
### schema
    
| name                                          | type    |
|:----------------------------------------------|:--------|
| Candidate_Identification                      | string  |
| Candidate_Name                                | string  |
| Incumbent_Challenger_Status                   | string  |
| Party_Code                                    | integer |
| Party_Affiliation                             | string  |
| Total_Receipts                                | number  |
| Transfers_from_Authorized_Committees          | integer |
| Total_Disbursements                           | number  |
| Transfers_to_Authorized_Committees            | number  |
| Beginning_Cash                                | number  |
| Ending_Cash                                   | number  |
| Contributions_from_Candidate                  | number  |
| Loans_from_Candidate                          | integer |
| Other_Loans                                   | integer |
| Candidate_Loan_Repayments                     | number  |
| Other_Loan_Repayments                         | integer |
| Debts_Owed_By                                 | number  |
| Total_Individual_Contributions                | integer |
| Candidate_State                               | string  |
| Candidate_District                            | integer |
| Contributions_from_Other_Political_Committees | integer |
| Contributions_from_Party_Committees           | integer |
| Coverage_End_Date                             | string  |
| Refunds_to_Individuals                        | integer |
| Refunds_to_Committees                         | integer |
### sources
| title                                 | path                                                |
|:--------------------------------------|:----------------------------------------------------|
| Federal Election Commission Bulk Data | https://www.fec.gov/data/browse-data/?tab=bulk-data |
| OpenFEC API                           | https://api.open.fec.gov/developers/                |
## `population.json`
### path
population.json
### description
United States population statistics by sex and age group across decades between 1850 and 2000. 
The dataset was obtained from IPUMS USA, which "collects, preserves and harmonizes U.S. census 
microdata" from as early as 1790.

IPUMS updates and revises datasets over time, which may result in discrepancies between this 
dataset and current IPUMS data. Details on data revisions are available here.

When using this dataset, please refer to IPUMS USA terms of use. The organization requests the 
use of the following citation for this json file:
Steven Ruggles, Katie Genadek, Ronald Goeken, Josiah Grover, and Matthew Sobek. Integrated 
Public Use Microdata Series: Version 6.0. Minneapolis: University of Minnesota, 2015. 
http://doi.org/10.18128/D010.V6.0

### schema
    
| name   | type    | description                                                         |
|:-------|:--------|:--------------------------------------------------------------------|
| year   | integer | Four-digit year of the survey                                       |
| age    | integer | Age group in 5-year intervals (0=0-4, 5=5-9, 10=10-14, ..., 90=90+) |
| sex    | integer | Sex (1=men, 2=women)                                                |
| people | integer | Number of individuals (IPUMS PERWT)                                 |
### sources
| title     | path                       |
|:----------|:---------------------------|
| IPUMS USA | https://usa.ipums.org/usa/ |
## `population_engineers_hurricanes.csv`
### path
population_engineers_hurricanes.csv
### description
Per-state data on population, number of engineers, and hurricanes. Used in Vega-Lite example,
[Three Choropleths Representing Disjoint Data from the Same Table](https://vega.github.io/vega-lite/examples/geo_repeat.html)
### schema
    
| name       | type    |
|:-----------|:--------|
| state      | string  |
| id         | integer |
| population | integer |
| engineers  | number  |
| hurricanes | integer |
### sources
| title                              | path                                                                                                              |
|:-----------------------------------|:------------------------------------------------------------------------------------------------------------------|
| Bureau of Labor Statistics         | https://www.bls.gov/oes/tables.htm                                                                                |
| American Community Survey          | https://factfinder.census.gov/faces/tableservices/jsf/pages/productview.xhtml?pid=ACS_07_3YR_S1901&prodType=table |
| NOAA National Climatic Data Center | https://www.ncdc.noaa.gov/cdo-web/datatools/records                                                               |
## `seattle-weather-hourly-normals.csv`
### path
seattle-weather-hourly-normals.csv
### description
Hourly weather normals with metric units. The 1981-2010 Climate Normals are 
NCDC's three-decade averages of climatological variables, including temperature and 
precipitation. Learn more in the [documentation](https://www1.ncdc.noaa.gov/pub/data/cdo/documentation/NORMAL_HLY_documentation.pdf).
We only included temperature, wind, and pressure 
and updated the format to be easier to parse.
### schema
    
| name        | type     |
|:------------|:---------|
| date        | datetime |
| pressure    | number   |
| temperature | number   |
| wind        | number   |
### sources
| title                                     | path                                                |
|:------------------------------------------|:----------------------------------------------------|
| NOAA National Climatic Data Center (NCDC) | https://www.ncdc.noaa.gov/cdo-web/datatools/normals |
## `seattle-weather.csv`
### path
seattle-weather.csv
### description
Daily weather records with metric units. Transformed using `/scripts/weather.py`. 
The categorical "weather" field is synthesized from multiple fields in the original dataset. 
This data is intended for instructional purposes.
### schema
    
| name          | type   |
|:--------------|:-------|
| date          | date   |
| precipitation | number |
| temp_max      | number |
| temp_min      | number |
| wind          | number |
| weather       | string |
### sources
| title                              | path                                                |
|:-----------------------------------|:----------------------------------------------------|
| NOAA National Climatic Data Center | https://www.ncdc.noaa.gov/cdo-web/datatools/records |
## `sp500-2000.csv`
### path
sp500-2000.csv
### description
S&amp;P 500 index values from 2000 to 2020.
### schema
    
| name     | type    |
|:---------|:--------|
| date     | date    |
| open     | number  |
| high     | number  |
| low      | number  |
| close    | number  |
| adjclose | number  |
| volume   | integer |
### sources
| title         | path                                            |
|:--------------|:------------------------------------------------|
| Yahoo Finance | https://finance.yahoo.com/quote/%5EDJI/history/ |
## `sp500.csv`
### path
sp500.csv
### schema
    
| name   | type   |
|:-------|:-------|
| date   | string |
| price  | number |
## `stocks.csv`
### path
stocks.csv
### schema
    
| name   | type   |
|:-------|:-------|
| symbol | string |
| date   | string |
| price  | number |
## `udistrict.json`
### path
udistrict.json
### schema
    
| name   | type   |
|:-------|:-------|
| key    | string |
| lat    | number |
## `unemployment-across-industries.json`
### path
unemployment-across-industries.json
### description
Industry-level unemployment statistics from the Current Population Survey 
(CPS), published monthly by the U.S. Bureau of Labor Statistics. Includes unemployed persons 
and unemployment rate across 11 private industries, as well as agricultural, government, and 
self-employed workers. Covers January 2000 through February 2010. Industry classification 
follows format of CPS Table A-31.

The dataset can be replicated using the BLS API. For more, see the `scripts` folder of this 
repository.

The BLS Web site states:
> "Users of the public API should cite the date that data were accessed or retrieved using 
> the API. Users must clearly state that "BLS.gov cannot vouch for the data or analyses 
> derived from these data after the data have been retrieved from BLS.gov." The BLS.gov logo 
> may not be used by persons who are not BLS employees or on products (including web pages) 
> that are not BLS-sponsored."

See full BLS [terms of service](https://www.bls.gov/developers/termsOfService.htm).
### schema
    
| name   | type     | description                                                       |
|:-------|:---------|:------------------------------------------------------------------|
| series | string   | Industry name                                                     |
| year   | integer  | Year (2000-2010)                                                  |
| month  | integer  | Month (1-12)                                                      |
| count  | integer  | Number of unemployed persons (in thousands)                       |
| rate   | number   | Unemployment rate (percentage)                                    |
| date   | datetime | ISO 8601-formatted date string (e.g., "2000-01-01T08:00:00.000Z") |
### sources
| title                                        | path                                             |
|:---------------------------------------------|:-------------------------------------------------|
| U.S. Census Bureau Current Population Survey | https://www.census.gov/programs-surveys/cps.html |
| BLS LAUS Data Tools                          | https://www.bls.gov/lau/data.htm                 |
| Bureau of Labor Statistics Table A-31        | https://www.bls.gov/web/empsit/cpseea31.htm      |
## `unemployment.tsv`
### path
unemployment.tsv
### description
This dataset contains county-level unemployment rates in the United States, with data generally
consistent with levels reported in 2009. The dataset is structured as tab-separated values.
The unemployment rate represents the number of unemployed persons as a percentage of the labor
force. According to the Bureau of Labor Statistics (BLS) glossary:

Unemployed persons (Current Population Survey) [are] persons aged 16 years and older who had
no employment during the reference week, were available for work, except for temporary
illness, and had made specific efforts to find employment sometime during the 4-week period
ending with the reference week. Persons who were waiting to be recalled to a job from which
they had been laid off need not have been looking for work to be classified as unemployed.

This dataset is derived from the [Local Area Unemployment Statistics (LAUS)](https://www.bls.gov/lau/) program, 
a federal-state cooperative effort overseen by the Bureau of Labor Statistics (BLS). 
The LAUS program produces monthly and annual employment, unemployment, and labor force data for census regions and divisions,
states, counties, metropolitan areas, and many cities and towns.

For the most up-to-date LAUS data:
1. **Monthly and Annual Data Downloads**:
- Visit the [LAUS Data Tools](https://www.bls.gov/lau/data.htm) page for [monthly](https://www.bls.gov/lau/tables.htm#mcounty) 
and [annual](https://www.bls.gov/lau/tables.htm#cntyaa) county data.
2. **BLS Public Data API**:
- The BLS provides an API for developers to access various datasets, including LAUS data.
- To use the API for LAUS data, refer to the [LAUS Series ID Formats](https://www.bls.gov/help/hlpforma.htm#LA) to construct your query.
- API documentation and examples are available on the BLS Developers page.

When using BLS public data API and datasets, users should adhere to the [BLS Terms of Service](https://www.bls.gov/developers/termsOfService.htm).
### schema
    
| name   | type    | description                             |
|:-------|:--------|:----------------------------------------|
| id     | integer | The combined state and county FIPS code |
| rate   | number  | The unemployment rate for the county    |
### sources
| title                   | path                                      |
|:------------------------|:------------------------------------------|
| BLS Developers API      | https://www.bls.gov/developers/           |
| BLS Handbook of Methods | https://www.bls.gov/opub/hom/lau/home.htm |
## `uniform-2d.json`
### path
uniform-2d.json
### schema
    
| name   | type   |
|:-------|:-------|
| u      | number |
| v      | number |
## `us-10m.json`
### path
us-10m.json
## `us-employment.csv`
### path
us-employment.csv
### description
In the mid 2000s the global economy was hit by a crippling recession. One result: Massive job 
losses across the United States. The downturn in employment, and the slow recovery in hiring that 
followed, was tracked each month by the Current Employment Statistics program at the U.S. Bureau 
of Labor Statistics.

This file contains the monthly employment total in a variety of job categories from January 2006 
through December 2015. The numbers are seasonally adjusted and reported in thousands. The data 
were downloaded on Nov. 11, 2018, and reformatted for use in this library.

Totals are included for the [22 "supersectors"](https://download.bls.gov/pub/time.series/ce/ce.supersector)
tracked by the BLS. The "nonfarm" total is the category typically used by 
economists and journalists as a stand-in for the country's employment total.

A calculated "nonfarm_change" column has been appended with the month-to-month change in that 
supersector's employment. It is useful for illustrating how to make bar charts that report both 
negative and positive values.

### schema
    
| name                               | type    |
|:-----------------------------------|:--------|
| month                              | date    |
| nonfarm                            | integer |
| private                            | integer |
| goods_producing                    | integer |
| service_providing                  | integer |
| private_service_providing          | integer |
| mining_and_logging                 | integer |
| construction                       | integer |
| manufacturing                      | integer |
| durable_goods                      | integer |
| nondurable_goods                   | integer |
| trade_transportation_utilties      | integer |
| wholesale_trade                    | number  |
| retail_trade                       | number  |
| transportation_and_warehousing     | number  |
| utilities                          | number  |
| information                        | integer |
| financial_activities               | integer |
| professional_and_business_services | integer |
| education_and_health_services      | integer |
| leisure_and_hospitality            | integer |
| other_services                     | integer |
| government                         | integer |
| nonfarm_change                     | integer |
### sources
| title                                                         | path                     |
|:--------------------------------------------------------------|:-------------------------|
| U.S. Bureau of Labor Statistics Current Employment Statistics | https://www.bls.gov/ces/ |
## `us-state-capitals.json`
### path
us-state-capitals.json
### schema
    
| name   | type   |
|:-------|:-------|
| lon    | number |
| lat    | number |
| state  | string |
| city   | string |
## `volcano.json`
### path
volcano.json
### description
Maunga Whau (Mt Eden) is one of about 50 volcanos in the Auckland volcanic field. 
This data set gives topographic information for Maunga Whau on a 10m by 10m grid. Digitized from a 
topographic map by Ross Ihaka, adapted from R datasets. These data should not be regarded as accurate.
### sources
| title      | path                                                                       |
|:-----------|:---------------------------------------------------------------------------|
| R Datasets | https://stat.ethz.ch/R-manual/R-patched/library/datasets/html/volcano.html |
## `weather.csv`
### path
weather.csv
### description
NOAA data transformed using `/scripts/weather.py`. Categorical "weather" field synthesized 
from multiple fields in the original dataset. This data is intended for instructional purposes.
### schema
    
| name          | type   |
|:--------------|:-------|
| location      | string |
| date          | date   |
| precipitation | number |
| temp_max      | number |
| temp_min      | number |
| wind          | number |
| weather       | string |
### sources
| title                    | path                                                   |
|:-------------------------|:-------------------------------------------------------|
| NOAA Climate Data Online | http://www.ncdc.noaa.gov/cdo-web/datatools/findstation |
## `weekly-weather.json`
### path
weekly-weather.json
### description
Instructional dataset showing actual and predicted temperature data.

> [!IMPORTANT]
> Named `weather.json` in previous versions (`v1.4.0` - `v2.11.0`).

## `wheat.json`
### path
wheat.json
### description
In an 1822 letter to Parliament, [William Playfair](https://en.wikipedia.org/wiki/William_Playfair),
a Scottish engineer who is often credited as the founder of statistical graphics, 
published an elegant chart on the price of wheat. It plots 250 years of prices alongside 
weekly wages and the reigning monarch. He intended to demonstrate that:
> "never at any former period was wheat so cheap, in proportion to mechanical labour, as it is at the present time."

### schema
    
| name   | type    |
|:-------|:--------|
| year   | integer |
| wheat  | number  |
| wages  | number  |
### sources
| title               | path                                                                  |
|:--------------------|:----------------------------------------------------------------------|
| 1822 Playfair Chart | http://dh101.humanities.ucla.edu/wp-content/uploads/2014/08/Vis_2.jpg |
## `windvectors.csv`
### path
windvectors.csv
### description
Simulated wind patterns over northwestern Europe.
### schema
    
| name      | type    |
|:----------|:--------|
| longitude | number  |
| latitude  | number  |
| dir       | integer |
| dirCat    | integer |
| speed     | number  |
## `world-110m.json`
### path
world-110m.json
## `zipcodes.csv`
### path
zipcodes.csv
### description
GeoNames.org
### schema
    
| name      | type    |
|:----------|:--------|
| zip_code  | integer |
| latitude  | number  |
| longitude | number  |
| city      | string  |
| state     | string  |
| county    | string  |
### sources
| title    | path                     |
|:---------|:-------------------------|
| GeoNames | https://www.geonames.org |<|MERGE_RESOLUTION|>--- conflicted
+++ resolved
@@ -1,9 +1,5 @@
 # vega-datasets
-<<<<<<< HEAD
-`2.11.0` | [GitHub](http://github.com/vega/vega-datasets.git) | 2025-01-12 19:11:50 [UTC]
-=======
 `2.11.0` | [GitHub](http://github.com/vega/vega-datasets.git) | 2025-01-23 15:50:44 [UTC]
->>>>>>> dd43f29f
 
 Common repository for example datasets used by Vega related projects. 
 BSD-3-Clause license applies only to package code and infrastructure. Users should verify their use of datasets 
